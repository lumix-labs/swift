name: Swift CI/CD Pipeline

on:
  push:
    branches: [master, main, ak] # do not remove ak
    paths:
      - "api/**"
      - "web/**"
<<<<<<< HEAD
      - "terraform/**"
      - ".github/workflows/**"
  workflow_dispatch:
=======
      - ".github/workflows/**"
  workflow_dispatch:
    inputs:
      forceBuildApi:
        description: "Force build of API image"
        required: false
        default: "false"
        type: choice
        options:
          - "true"
          - "false"
      forceBuildWeb:
        description: "Force build of Web image"
        required: false
        default: "false"
        type: choice
        options:
          - "true"
          - "false"
>>>>>>> 8d111465

jobs:
  check-changes:
    name: Check Modified Modules
    runs-on: ubuntu-latest
    permissions:
      contents: read
    outputs:
      api_changed: ${{ steps.filter.outputs.api }}
      web_changed: ${{ steps.filter.outputs.web }}
<<<<<<< HEAD
      terraform_changed: ${{ steps.filter.outputs.terraform }}
      modules_to_deploy: ${{ steps.set-modules.outputs.modules_to_deploy }}
      should_deploy_infra: ${{ steps.check-deploy.outputs.should_deploy_infra }}
=======
>>>>>>> 8d111465

    steps:
      - name: Checkout code
        uses: actions/checkout@v4
        with:
          fetch-depth: 50

      - name: Check for file changes
        uses: dorny/paths-filter@v2
        id: filter
        with:
          filters: |
            api:
              - 'api/**'
            web:
              - 'web/**'
<<<<<<< HEAD
            terraform:
              - 'terraform/**'

      - name: Determine modules to deploy
        id: set-modules
        run: |
          MODULES=()
          echo "Change detection results:"
          echo "API changes: ${{ steps.filter.outputs.api }}"
          echo "Web changes: ${{ steps.filter.outputs.web }}"
          echo "Terraform changes: ${{ steps.filter.outputs.terraform }}"

          # Add API module if it has changes
          if [[ "${{ steps.filter.outputs.api }}" == "true" ]]; then
            MODULES+=("api")
            echo "Adding API module for deployment due to changes"
          fi

          # Add Web module if it has changes
          if [[ "${{ steps.filter.outputs.web }}" == "true" ]]; then
            MODULES+=("web")
            echo "Adding Web module for deployment due to changes"
          fi

          # Always include API if nothing else is selected
          if [ ${#MODULES[@]} -eq 0 ]; then
            MODULES+=("api")
            echo "No modules detected for changes, defaulting to API module"
          fi

          # Join array with commas
          MODULES_STR=$(IFS=,; echo "${MODULES[*]}")
          echo "modules_to_deploy=${MODULES_STR}" >> $GITHUB_OUTPUT
          echo "Modules to deploy: ${MODULES_STR}"

      - name: Check deployment conditions
        id: check-deploy
        run: |
          # Check if we should deploy infrastructure
          if [[ "${{ steps.filter.outputs.terraform }}" == "true" ]]; then
            echo "should_deploy_infra=true" >> $GITHUB_OUTPUT
            echo "Infrastructure changes detected, will deploy infra"
          else
            echo "should_deploy_infra=false" >> $GITHUB_OUTPUT
            echo "No infrastructure changes detected"
          fi
=======
>>>>>>> 8d111465

  build-api:
    name: Build API Image
    needs: check-changes
<<<<<<< HEAD
    if: needs.check-changes.outputs.api_changed == 'true'
    uses: ./.github/workflows/build-module.yml
    with:
      module: api
      repository: lumixlabs/swift-api
    secrets:
      AWS_REGION: ${{ secrets.AWS_REGION }}
      AWS_ACCOUNT_ID: ${{ secrets.AWS_ACCOUNT_ID }}
      AWS_ACCESS_KEY_ID: ${{ secrets.AWS_ACCESS_KEY_ID }}
      AWS_SECRET_ACCESS_KEY: ${{ secrets.AWS_SECRET_ACCESS_KEY }}

  build-web:
    name: Build WEB Image
    needs: check-changes
    if: needs.check-changes.outputs.web_changed == 'true'
    uses: ./.github/workflows/build-module.yml
    with:
      module: web
      repository: lumixlabs/swift-web
    secrets:
      AWS_REGION: ${{ secrets.AWS_REGION }}
      AWS_ACCOUNT_ID: ${{ secrets.AWS_ACCOUNT_ID }}
      AWS_ACCESS_KEY_ID: ${{ secrets.AWS_ACCESS_KEY_ID }}
      AWS_SECRET_ACCESS_KEY: ${{ secrets.AWS_SECRET_ACCESS_KEY }}

  terraform:
    name: Terraform Operations
    needs: [check-changes, build-api, build-web]
    if: |
      needs.check-changes.outputs.should_deploy_infra == 'true' && 
      (needs.build-api.result == 'success' || needs.build-api.result == 'skipped') &&
      (needs.build-web.result == 'success' || needs.build-web.result == 'skipped')
    uses: ./.github/workflows/terraform-workflow.yml
    with:
      action: plan-apply
    secrets:
      TERRAFORM_API_TOKEN: ${{ secrets.TF_AUTH }}
      SSH_PRIVATE_KEY: ${{ secrets.SSH_PRIVATE_KEY }}

  deploy:
    name: Deploy Application
    needs: [check-changes, build-api, build-web, terraform]
    # Ensure deploy only runs if previous steps succeeded or were skipped
    if: |
      (needs.build-api.result == 'success' || needs.build-api.result == 'skipped') &&
      (needs.build-web.result == 'success' || needs.build-web.result == 'skipped') &&
      (needs.terraform.result == 'success' || needs.terraform.result == 'skipped')
    uses: ./.github/workflows/deploy.yml
    with:
      infrastructureParams: ${{ needs.terraform.outputs.infrastructure_params || '{}' }}
      modulesToDeploy: ${{ needs.check-changes.outputs.modules_to_deploy }}
    secrets:
      AWS_REGION: ${{ secrets.AWS_REGION }}
      AWS_ACCOUNT_ID: ${{ secrets.AWS_ACCOUNT_ID }}
      EC2_SSH_KEY: ${{ secrets.EC2_SSH_KEY }}
      AWS_ACCESS_KEY_ID: ${{ secrets.AWS_ACCESS_KEY_ID }}
      AWS_SECRET_ACCESS_KEY: ${{ secrets.AWS_SECRET_ACCESS_KEY }}
      CONTAINER_IMAGE_API: ${{ secrets.CONTAINER_IMAGE_API }}
      CONTAINER_IMAGE_WEB: ${{ secrets.CONTAINER_IMAGE_WEB }}

  verify-deployment:
    name: Verify Deployment Status
    needs: [deploy]
    runs-on: ubuntu-latest
    steps:
      - name: Check deployment status
        run: |
          if [ "${{ needs.deploy.outputs.deployment_status }}" == "failure" ]; then
            echo "Deployment failed with status: ${{ needs.deploy.outputs.deployment_status }}"
            echo "Please check the deployment logs for more details"
            exit 1
          else
            echo "Deployment completed successfully with status: ${{ needs.deploy.outputs.deployment_status }}"
          fi
=======
    if: |
      (needs.check-changes.outputs.api_changed == 'true') ||
      (github.event.inputs.forceBuildApi == 'true')
    uses: ./.github/workflows/build-module.yml
    with:
      module: api
      repository: swift-api
    secrets:
      AWS_ACCESS_KEY_ID: ${{ secrets.AWS_ACCESS_KEY_ID }}
      AWS_SECRET_ACCESS_KEY: ${{ secrets.AWS_SECRET_ACCESS_KEY }}
      AWS_REGION: ${{ secrets.AWS_REGION }}
      AWS_ACCOUNT_ID: ${{ secrets.AWS_ACCOUNT_ID }}

  build-web:
    name: Build Web Image
    needs: check-changes
    if: |
      (needs.check-changes.outputs.web_changed == 'true') ||
      (github.event.inputs.forceBuildWeb == 'true')
    uses: ./.github/workflows/build-module.yml
    with:
      module: web
      repository: swift-web
    secrets:
      AWS_ACCESS_KEY_ID: ${{ secrets.AWS_ACCESS_KEY_ID }}
      AWS_SECRET_ACCESS_KEY: ${{ secrets.AWS_SECRET_ACCESS_KEY }}
      AWS_REGION: ${{ secrets.AWS_REGION }}
      AWS_ACCOUNT_ID: ${{ secrets.AWS_ACCOUNT_ID }}
>>>>>>> 8d111465
<|MERGE_RESOLUTION|>--- conflicted
+++ resolved
@@ -6,31 +6,9 @@
     paths:
       - "api/**"
       - "web/**"
-<<<<<<< HEAD
       - "terraform/**"
       - ".github/workflows/**"
   workflow_dispatch:
-=======
-      - ".github/workflows/**"
-  workflow_dispatch:
-    inputs:
-      forceBuildApi:
-        description: "Force build of API image"
-        required: false
-        default: "false"
-        type: choice
-        options:
-          - "true"
-          - "false"
-      forceBuildWeb:
-        description: "Force build of Web image"
-        required: false
-        default: "false"
-        type: choice
-        options:
-          - "true"
-          - "false"
->>>>>>> 8d111465
 
 jobs:
   check-changes:
@@ -41,12 +19,9 @@
     outputs:
       api_changed: ${{ steps.filter.outputs.api }}
       web_changed: ${{ steps.filter.outputs.web }}
-<<<<<<< HEAD
       terraform_changed: ${{ steps.filter.outputs.terraform }}
       modules_to_deploy: ${{ steps.set-modules.outputs.modules_to_deploy }}
       should_deploy_infra: ${{ steps.check-deploy.outputs.should_deploy_infra }}
-=======
->>>>>>> 8d111465
 
     steps:
       - name: Checkout code
@@ -63,7 +38,6 @@
               - 'api/**'
             web:
               - 'web/**'
-<<<<<<< HEAD
             terraform:
               - 'terraform/**'
 
@@ -110,13 +84,10 @@
             echo "should_deploy_infra=false" >> $GITHUB_OUTPUT
             echo "No infrastructure changes detected"
           fi
-=======
->>>>>>> 8d111465
 
   build-api:
     name: Build API Image
     needs: check-changes
-<<<<<<< HEAD
     if: needs.check-changes.outputs.api_changed == 'true'
     uses: ./.github/workflows/build-module.yml
     with:
@@ -190,34 +161,4 @@
             exit 1
           else
             echo "Deployment completed successfully with status: ${{ needs.deploy.outputs.deployment_status }}"
-          fi
-=======
-    if: |
-      (needs.check-changes.outputs.api_changed == 'true') ||
-      (github.event.inputs.forceBuildApi == 'true')
-    uses: ./.github/workflows/build-module.yml
-    with:
-      module: api
-      repository: swift-api
-    secrets:
-      AWS_ACCESS_KEY_ID: ${{ secrets.AWS_ACCESS_KEY_ID }}
-      AWS_SECRET_ACCESS_KEY: ${{ secrets.AWS_SECRET_ACCESS_KEY }}
-      AWS_REGION: ${{ secrets.AWS_REGION }}
-      AWS_ACCOUNT_ID: ${{ secrets.AWS_ACCOUNT_ID }}
-
-  build-web:
-    name: Build Web Image
-    needs: check-changes
-    if: |
-      (needs.check-changes.outputs.web_changed == 'true') ||
-      (github.event.inputs.forceBuildWeb == 'true')
-    uses: ./.github/workflows/build-module.yml
-    with:
-      module: web
-      repository: swift-web
-    secrets:
-      AWS_ACCESS_KEY_ID: ${{ secrets.AWS_ACCESS_KEY_ID }}
-      AWS_SECRET_ACCESS_KEY: ${{ secrets.AWS_SECRET_ACCESS_KEY }}
-      AWS_REGION: ${{ secrets.AWS_REGION }}
-      AWS_ACCOUNT_ID: ${{ secrets.AWS_ACCOUNT_ID }}
->>>>>>> 8d111465
+          fi