--- conflicted
+++ resolved
@@ -9,7 +9,6 @@
   resolvedTheme: string;
 }
 
-<<<<<<< HEAD
 export function ModelsDropdown({ resolvedTheme }: ModelsDropdownProps) {
   // Use custom hooks for dropdown and models management
   const { show, setShow, dropdownRef, toggleDropdown } = useDropdown();
@@ -26,44 +25,6 @@
     handleModelRemove,
     handleModelSelect,
   } = useModelsDropdown();
-=======
-export function ModelsDropdown({ show, setShow, resolvedTheme }: ModelsDropdownProps) {
-  const { selectedModelId, setSelectedModelId } = useChat();
-  const [models, setModels] = useState<LLMModel[]>([]);
-  const [showAddModal, setShowAddModal] = useState(false);
-
-  // Load models on component mount
-  useEffect(() => {
-    setModels(getModels());
-  }, []);
-
-  const handleAddClick = (e: React.MouseEvent) => {
-    e.stopPropagation();
-    setShow(false);
-    setShowAddModal(true);
-  };
-
-  const handleModelSave = (provider: LLMProvider, apiKey: string) => {
-    // Check if model with the same name already exists
-    const modelName = provider === 'gemini' ? 'Gemini Pro' : 'Claude';
-    const newModelName = `${modelName} ${new Date().toLocaleDateString()}`;
-
-    const existingModel = models.find(model =>
-      model.name.toLowerCase() === newModelName.toLowerCase()
-    );
-
-    if (existingModel) {
-      // Model with same name already exists
-      alert(`A model named "${existingModel.name}" already exists.`);
-      return;
-    }
-
-    const newModel = addModel(provider, apiKey);
-    setModels([...models, newModel]);
-    // Automatically select the newly added model
-    setSelectedModelId(newModel.id);
-  };
->>>>>>> acb7b25e
 
   // Handle add button click - wrap in useCallback to prevent recreation
   const onAddClick = useCallback(
@@ -72,7 +33,7 @@
         setShow(false);
       }
     },
-    [handleAddClick, setShow],
+    [handleAddClick, setShow]
   );
 
   // Handle model selection - wrap in useCallback to prevent recreation
@@ -82,7 +43,7 @@
         setShow(false);
       }
     },
-    [handleModelSelect, setShow],
+    [handleModelSelect, setShow]
   );
 
   // Memoized models list to prevent unnecessary re-renders
@@ -95,17 +56,22 @@
               className="w-4 h-4 border-2 border-gray-500 dark:border-gray-400 
                           border-t-transparent rounded-full animate-spin"
             ></div>
-            <span className="text-gray-500 dark:text-gray-400 text-sm">Updating models...</span>
+            <span className="text-gray-500 dark:text-gray-400 text-sm">
+              Updating models...
+            </span>
           </div>
         </div>
       );
     }
 
     if (models.length === 0) {
-      return <div className="p-4 text-center text-gray-500 dark:text-gray-400 text-sm">No models added yet</div>;
+      return (
+        <div className="p-4 text-center text-gray-500 dark:text-gray-400 text-sm">
+          No models added yet
+        </div>
+      );
     }
 
-<<<<<<< HEAD
     return models.map((model) => {
       const isSelected = model.id === selectedModelId;
 
@@ -117,10 +83,14 @@
           }`}
         >
           <div className="flex justify-between items-center">
-            <div className="flex-1 cursor-pointer" onClick={() => onModelSelect(model.id)}>
+            <div
+              className="flex-1 cursor-pointer"
+              onClick={() => onModelSelect(model.id)}
+            >
               <div className="font-medium">{model.name}</div>
               <div className="text-xs text-gray-500 dark:text-gray-400">
-                {model.provider.charAt(0).toUpperCase() + model.provider.slice(1)}
+                {model.provider.charAt(0).toUpperCase() +
+                  model.provider.slice(1)}
               </div>
             </div>
             <button
@@ -139,32 +109,46 @@
                 viewBox="0 0 24 24"
                 stroke="currentColor"
               >
-                <path strokeLinecap="round" strokeLinejoin="round" strokeWidth={2} d="M6 18L18 6M6 6l12 12" />
+                <path
+                  strokeLinecap="round"
+                  strokeLinejoin="round"
+                  strokeWidth={2}
+                  d="M6 18L18 6M6 6l12 12"
+                />
               </svg>
             </button>
           </div>
         </div>
       );
     });
-  }, [models, selectedModelId, isUpdating, isActionInProgress, onModelSelect, handleModelRemove]);
-=======
-  // Get the currently selected model for display
-  const selectedModel = models.find(model => model.id === selectedModelId);
-  const buttonText = "Models";
->>>>>>> acb7b25e
+  }, [
+    models,
+    selectedModelId,
+    isUpdating,
+    isActionInProgress,
+    onModelSelect,
+    handleModelRemove,
+  ]);
 
   return (
     <div className="relative" ref={dropdownRef}>
       <button
         className={`p-2 sm:px-3 sm:py-1.5 text-sm font-medium rounded-md ${
-          resolvedTheme === "dark" ? "bg-white text-black" : "bg-black text-white"
+          resolvedTheme === "dark"
+            ? "bg-white text-black"
+            : "bg-black text-white"
         }`}
         onClick={toggleDropdown}
         disabled={isActionInProgress}
       >
         <span className="hidden sm:inline">Models</span>
         <span className="sm:hidden">
-          <svg xmlns="http://www.w3.org/2000/svg" className="h-4 w-4" viewBox="0 0 20 20" fill="currentColor">
+          <svg
+            xmlns="http://www.w3.org/2000/svg"
+            className="h-4 w-4"
+            viewBox="0 0 20 20"
+            fill="currentColor"
+          >
             <path
               d="M7 3a1 1 0 000 2h6a1 1 0 100-2H7zM4 7a1 1 0 011-1h10a1 1 0 110 2H5a1 1 0 
                     01-1-1zM2 11a2 2 0 012-2h12a2 2 0 012 2v4a2 2 0 01-2 2H4a2 2 0 01-2-2v-4z"
@@ -174,52 +158,11 @@
       </button>
 
       {show && (
-<<<<<<< HEAD
         <div
           className="absolute right-0 mt-2 w-64 bg-white dark:bg-gray-900 
                       rounded-md shadow-lg z-10"
         >
           {modelsList}
-=======
-        <div className="absolute right-0 mt-2 w-64 bg-white dark:bg-gray-900 rounded-md shadow-lg z-10">
-          {models.length > 0 ? (
-            models.map((model) => (
-              <div
-                key={model.id}
-                className={`p-2 border-b border-gray-200 dark:border-gray-700 last:border-0 ${model.id === selectedModelId ? 'bg-gray-100 dark:bg-gray-800' : ''
-                  }`}
-              >
-                <div className="flex justify-between items-center">
-                  <div
-                    className="flex-1 cursor-pointer"
-                    onClick={() => handleModelSelect(model.id)}
-                  >
-                    <div className="font-medium">{model.name}</div>
-                    <div className="text-xs text-gray-500 dark:text-gray-400">
-                      {model.provider.charAt(0).toUpperCase() + model.provider.slice(1)}
-                    </div>
-                  </div>
-                  <button
-                    onClick={(e) => {
-                      e.stopPropagation();
-                      handleModelRemove(model.id);
-                    }}
-                    className="p-1 rounded-full hover:bg-gray-100 dark:hover:bg-gray-800"
-                    aria-label="Remove model"
-                  >
-                    <svg xmlns="http://www.w3.org/2000/svg" className="h-4 w-4 text-gray-500 dark:text-gray-400" fill="none" viewBox="0 0 24 24" stroke="currentColor">
-                      <path strokeLinecap="round" strokeLinejoin="round" strokeWidth={2} d="M6 18L18 6M6 6l12 12" />
-                    </svg>
-                  </button>
-                </div>
-              </div>
-            ))
-          ) : (
-            <div className="p-4 text-center text-gray-500 dark:text-gray-400 text-sm">
-              No models added yet
-            </div>
-          )}
->>>>>>> acb7b25e
           <div className="p-2 border-t border-gray-200 dark:border-gray-700">
             <button
               onClick={onAddClick}
@@ -253,7 +196,11 @@
         </div>
       )}
 
-      <AddModelModal isOpen={showAddModal} onClose={() => setShowAddModal(false)} onSave={handleModelSave} />
+      <AddModelModal
+        isOpen={showAddModal}
+        onClose={() => setShowAddModal(false)}
+        onSave={handleModelSave}
+      />
     </div>
   );
 }