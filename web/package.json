{
  "name": "web",
  "version": "0.1.0",
  "private": true,
  "engines": {
    "node": ">=20.0.0"
  },
  "scripts": {
    "dev": "next dev --turbopack --port 3050",
    "prebuild": "node scripts/setup-build.js",
    "build": "next build",
    "start": "next start --port 3050",
    "lint": "next lint",
    "cloudflare-build": "bash ./cloudflare-pages-build.sh"
  },
  "dependencies": {
    "react": "^19.0.0",
    "react-dom": "^19.0.0",
    "next": "15.3.1"
  },
  "devDependencies": {
    "typescript": "^5",
    "@types/node": "^20",
    "@types/react": "^19",
    "@types/react-dom": "^19",
<<<<<<< HEAD
    "postcss": "8.4.38",
    "tailwindcss": "3.4.1",
    "autoprefixer": "10.4.19",
    "postcss-import": "16.0.1",
=======
    "postcss": "^8.4.38",
    "tailwindcss": "^3.4.1",
    "autoprefixer": "^10.4.19",
    "postcss-import": "^16.0.1",
>>>>>>> bf9ed0c9
    "eslint": "^9",
    "eslint-config-next": "15.3.1",
    "@eslint/eslintrc": "^3"
  }
}<|MERGE_RESOLUTION|>--- conflicted
+++ resolved
@@ -23,17 +23,10 @@
     "@types/node": "^20",
     "@types/react": "^19",
     "@types/react-dom": "^19",
-<<<<<<< HEAD
-    "postcss": "8.4.38",
-    "tailwindcss": "3.4.1",
-    "autoprefixer": "10.4.19",
-    "postcss-import": "16.0.1",
-=======
     "postcss": "^8.4.38",
     "tailwindcss": "^3.4.1",
     "autoprefixer": "^10.4.19",
     "postcss-import": "^16.0.1",
->>>>>>> bf9ed0c9
     "eslint": "^9",
     "eslint-config-next": "15.3.1",
     "@eslint/eslintrc": "^3"
